--- conflicted
+++ resolved
@@ -1,67 +1,3 @@
-<<<<<<< HEAD
-# pyMATE
-
-For Python 2.x
-
-pyMATE is a python library that can be used to emulate an [Outback MATE unit][mate-product], and talk to any supported
-[Outback Power Inc.][outback] device such as an [MX charge controller][mx-product], an [FX inverter][fx-product], a [FlexNET DC monitor][flexnet-product], or a [hub][hub-product] with
-multiple devices attached to it.
-
-[outback]:          http://www.outbackpower.com/outback-products/inverters-chargers
-[mate-product]:     http://www.outbackpower.com/outback-products/communications/item/mate?category_id=440
-[mx-product]:       http://www.outbackpower.com/outback-products/charge-controllers/item/flexmax-6080?category_id=438
-[fx-product]:       http://www.outbackpower.com/outback-products/inverters-chargers/category/fxr-grid-hybrid-series
-[flexnet-product]:  http://www.outbackpower.com/outback-products/communications/item/flexnet-dc?category_id=440
-[hub-product]:      http://www.outbackpower.com/outback-products/communications/item/hub?category_id=440
-
-You will need a simple adapter circuit and a TTL serial port.
-
-For more details, see [jared.geek.nz/pymate](http://jared.geek.nz/pymate)
-
-## Usage
-
-The library makes it very easy to communicate with your Outback product (eg. the MX Charge Controller).
-First you need to initialize the device:
-
-    from matenet import MateMX
-
-    # Chose the correct one for your platform:
-    mate = MateMX('/dev/ttyUSB0')  # LINUX
-    mate = MateMX('COM2')          # WINDOWS
-
-Then check to see if the device is connected and responding
-(This will throw a RuntimeError if it cannot communicate)
-
-    mate.scan(port=0)  # 0: No hub, 1-9: hub port
-
-Getting the current device revision:
-
-    print "Revision:", mate.revision   # Prints 'Revision: 000.000.000'
-
-Getting the current MX status
-
-    status = mate.get_status()
-    print status
-
-Accessing specific status values
-
-    print "PV Voltage:", status.pv_voltage
-    print "Battery Voltage:", status.bat_voltage
-
-Viewing log history
-
-    logpage = mate.get_logpage(-1)  # Get yesterday's log
-    print logpage
-
-## Example Server
-
-For convenience, a simple server is included that captures data periodically
-and uploads it to a remote server via a REST API.
-The remote server then stores the received data into a database of your choice.
-
-See srv1/ for the collector and srv2/ for the REST API.
-
-=======
 # pyMATE
 
 ![pyMATE](http://jared.geek.nz/pymate/images/thumbs/tile_thumbB.png "pyMATE")
@@ -206,5 +142,12 @@
 mate_fx.equalize_time_remaining
 ```
 
-I am open to contributions, especially if you can test it with any devices I don't have.
->>>>>>> d3930c2a
+## Example Server
+
+For convenience, a simple server is included that captures data periodically
+and uploads it to a remote server via a REST API.
+The remote server then stores the received data into a database of your choice.
+
+
+
+I am open to contributions, especially if you can test it with any devices I don't have.